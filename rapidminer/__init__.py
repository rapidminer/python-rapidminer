--- conflicted
+++ resolved
@@ -15,11 +15,7 @@
 # If not, see https://www.gnu.org/licenses/.
 #
 
-<<<<<<< HEAD
-__version__ = "9.9.0.1-dev"
-=======
-__version__ = "9.10.0.0"
->>>>>>> 2d0942cd
+__version__ = "9.10.0.1-dev"
 
 from .core.studio import Studio
 from .core.server import Server
